import argparse

import torch
from data_loader import get_loader
from data_preprocessing import preprocess_data
from solver import Solver
from torch.backends import cudnn
from util.config import Config
from util.logging import Logger


def main(config, args):
    # For fast training.
    cudnn.benchmark = True
    preprocess_data(config)
    data_loader = get_loader(config)
    solver = Solver(data_loader, args, config)
    device_id = torch.cuda.current_device()
    gpu_properties = torch.cuda.get_device_properties(device_id)
    Logger().info(
        ("Using GPU %d (%s) of compute capability " + "%d.%d with %.1fGb total memory.")
        % (
            device_id,
            gpu_properties.name,
            gpu_properties.major,
            gpu_properties.minor,
            gpu_properties.total_memory / 1e9,
        )
    )
    solver.train()


if __name__ == "__main__":
    # fmt: off
    parser = argparse.ArgumentParser()
    parser.add_argument("--trace", action="store_true")
    parser.add_argument("--num_iters", type=int, default=800000)
    parser.add_argument("--resume_iters", type=int, default=0)
    parser.add_argument("--log_step", type=int, default=10)
    parser.add_argument("--ckpt_save_step", type=int, default=1000)
    parser.add_argument("--config_name", type=str, default="spsp2-large")
    # fmt: on
    args = parser.parse_args()

    logger = Logger()
    config = Config(f"configs/{args.config_name}.toml")

<<<<<<< HEAD
    config = yaml.safe_load(open(os.path.join("configs", f"{args.config_name}.yaml"), "r"))
    config = Dict2Class(config)
=======
    if args.trace or config.options.trace:
        hr = __import__("heartrate")
        hr.trace(files=hr.files.all)

>>>>>>> da804886
    main(config, args)<|MERGE_RESOLUTION|>--- conflicted
+++ resolved
@@ -45,13 +45,8 @@
     logger = Logger()
     config = Config(f"configs/{args.config_name}.toml")
 
-<<<<<<< HEAD
-    config = yaml.safe_load(open(os.path.join("configs", f"{args.config_name}.yaml"), "r"))
-    config = Dict2Class(config)
-=======
     if args.trace or config.options.trace:
         hr = __import__("heartrate")
         hr.trace(files=hr.files.all)
 
->>>>>>> da804886
     main(config, args)