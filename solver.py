import datetime
import os
import time
from collections import OrderedDict

import torch
from model import Generator_3 as Generator
from model import InterpLnr
from torch.utils.tensorboard import SummaryWriter
from util.compute import Compute
from util.logging import Logger
from utils import has_nans, quantize_f0_torch


class Solver(object):
    """Solver for training"""

    def __init__(self, data_loader, args, config):
        self.logger = Logger()

        self.use_tensorboard = True
        self.log_dir = "run"
        if not os.path.exists(self.log_dir):
            os.makedirs(self.log_dir)

        # Step configuration
        self.args = args
        self.num_iters = self.args.num_iters
        self.resume_iters = self.args.resume_iters
        self.log_step = self.args.log_step
        self.ckpt_save_step = self.args.ckpt_save_step
        self.return_latents = config.options.return_latents

        # Hyperparameters
        self.config = config

        # Data loader.
        self.data_loader = data_loader
        self.data_iter = iter(self.data_loader)

        # Training configurations.
        self.lr = self.config.training.lr
        self.beta1 = self.config.training.beta1
        self.beta2 = self.config.training.beta2
        self.experiment = self.config.options.experiment
        self.bottleneck = self.config.options.bottleneck
        self.model_type = "G"
        self.use_cuda = torch.cuda.is_available()
        self.device = torch.device(
<<<<<<< HEAD
            "cuda:{}".format(self.config.device_id) if self.use_cuda else "cpu"
=======
            "cuda:{}".format(self.config.options.device_id) if self.use_cuda else "cpu"
>>>>>>> da804886
        )

        # Directories.
        self.model_save_dir = self.config.paths.models
        if not os.path.exists(self.model_save_dir):
            os.makedirs(self.model_save_dir)

        # Build the model.
        self.build_model()
        if self.use_tensorboard:
            self.build_tensorboard()

        # Logging
        self.min_loss_step = 0
        self.min_loss = float("inf")
<<<<<<< HEAD

    def build_tensorboard(self):
        """Build a tensorboard logger."""
        from torch.utils.tensorboard import SummaryWriter

        self.writer = SummaryWriter(self.log_dir)
=======
        self.writer_pref = f"{self.experiment}/{self.model_type}"
        self.writer = SummaryWriter(log_dir=f"tensorboard/{self.writer_pref}")
>>>>>>> da804886

    def build_model(self):
        self.model = Generator(self.config)
        # Print out the network information.
        num_params = 0
        for p in self.model.parameters():
            num_params += p.numel()
        self.logger.info(self.model)
        self.logger.info(self.model_type)
        self.logger.info("The number of parameters: {}".format(num_params))
        # Set GPU
        compute = Compute()
        compute.print_compute()
        compute.set_gpu()
        self.device = compute.device()
        # gpu_count = torch.cuda.device_count()
        # if gpu_count > 1:
        #     self.model = torch.nn.DataParallel(self.model)
        self.model.to(self.device)

        self.Interp = InterpLnr(self.config)
        self.optimizer = torch.optim.Adam(
            self.model.parameters(),
            self.lr,
            [self.beta1, self.beta2],
            weight_decay=1e-6,
        )
        self.Interp.to(self.device)

    def restore_model(self, resume_iters):
        self.logger.info(f"Loading the trained models from step {resume_iters}...")
        ckpt_name = "{}-{}-{}-{}.ckpt".format(
            self.experiment,
            self.bottleneck,
            self.model_type,
            resume_iters,
        )
        ckpt = torch.load(
            os.path.join(self.model_save_dir, ckpt_name),
            map_location=lambda storage, loc: storage,
<<<<<<< HEAD
=======
            weights_only=True,
>>>>>>> da804886
        )
        try:
            self.model.load_state_dict(ckpt["model"])
        except RuntimeError:
            new_state_dict = OrderedDict()
            for k, v in ckpt["model"].items():
                new_state_dict[k[7:]] = v
            self.model.load_state_dict(new_state_dict)
        self.lr = self.optimizer.param_groups[0]["lr"]

    def train(self):
        # Start training from scratch or resume training.
        start_iters = 0
        if self.resume_iters:
<<<<<<< HEAD
            print("Resuming ...")
            start_iters = self.resume_iters
            self.num_iters += self.resume_iters
            self.restore_model(self.resume_iters)
            self.print_optimizer(self.optimizer, "optimizer")

        # Learning rate cache for decaying.
        lr = self.lr
        print("Current learning rates, lr: {}.".format(lr))

        # Start training.
        print("Start training...")
=======
            self.logger.info("Resuming ...")
            start_iters = self.resume_iters
            self.num_iters += self.resume_iters
            self.restore_model(self.resume_iters)
            self.logger.info(self.optimizer)
            self.logger.info("optimizer")

        # Learning rate cache for decaying.
        lr = self.lr
        self.logger.info("Current learning rates, lr: {}.".format(lr))

        # Start training.
        self.logger.info("Start training...")
>>>>>>> da804886
        start_time = time.time()
        self.model = self.model.train()
        for i in range(start_iters, self.num_iters):

            # =============================================================== #
            #                   1. Load input data                            #
            # =============================================================== #

            # Load data
            try:
                (
                    _,
                    spmel_gt,
                    rhythm_input,
                    content_input,
                    pitch_input,
                    timbre_input,
                    len_crop,
                ) = next(self.data_iter)
            except Exception:
                self.data_iter = iter(self.data_loader)
                (
                    _,
                    spmel_gt,
                    rhythm_input,
                    content_input,
                    pitch_input,
                    timbre_input,
                    len_crop,
                ) = next(self.data_iter)

            # =============================================================== #
            #                   2. Train the model                            #
            # =============================================================== #

            # Move data to GPU if available
            spmel_gt = spmel_gt.to(self.device)
            rhythm_input = rhythm_input.to(self.device)
            content_input = content_input.to(self.device)
            pitch_input = pitch_input.to(self.device)
            timbre_input = timbre_input.to(self.device)
            len_crop = len_crop.to(self.device)

            # Prepare input data and apply random resampling
            content_pitch_input = torch.cat(
                (content_input, pitch_input), dim=-1
            )  # [B, T, F+1]
            content_pitch_input_intrp = self.Interp(
                content_pitch_input, len_crop
            )  # [B, T, F+1]
            pitch_input_intrp = quantize_f0_torch(content_pitch_input_intrp[:, :, -1])[
                0
            ]  # [B, T, 257]
            content_pitch_input_intrp_2 = torch.cat(
                # [B, T, F+257]
                (content_pitch_input_intrp[:, :, :-1], pitch_input_intrp),
                dim=-1,
            )

            # Identity mapping loss
            if self.return_latents:
                (
                    spmel_output,
                    code_exp_1,
                    code_exp_2,
                    code_exp_3,
                    code_exp_4,
                ) = self.model(
                    content_pitch_input_intrp_2,
                    rhythm_input,
                    timbre_input,
                )
            else:
                spmel_output = self.model(
                    content_pitch_input_intrp_2,
                    rhythm_input,
                    timbre_input,
                )

            self.logger.trace(f"spmel_gt                    {has_nans(spmel_gt)}")
            self.logger.trace(f"rhythm_input                {has_nans(rhythm_input)}")
            self.logger.trace(f"content_input               {has_nans(content_input)}")
            self.logger.trace(f"pitch_input                 {has_nans(pitch_input)}")
            self.logger.trace(f"timbre_input                {has_nans(timbre_input)}")
            self.logger.trace(f"len_crop                    {has_nans(len_crop)}")

            self.logger.trace(
                f"content_pitch_input         {has_nans(content_pitch_input)}"
            )
            self.logger.trace(
                f"content_pitch_input_intrp   {has_nans(content_pitch_input_intrp)}"
            )
            self.logger.trace(
                f"pitch_input_intrp           {has_nans(pitch_input_intrp)}"
            )
            self.logger.trace(
                f"content_pitch_input_intrp_2 {has_nans(content_pitch_input_intrp_2)}"
            )

            self.logger.trace(f"spmel_output:               {has_nans(spmel_output)}")
            self.logger.trace(f"code_exp_1                  {has_nans(code_exp_1)}")
            self.logger.trace(f"code_exp_2                  {has_nans(code_exp_2)}")
            self.logger.trace(f"code_exp_3                  {has_nans(code_exp_3)}")
            self.logger.trace(f"code_exp_4                  {has_nans(code_exp_4)}")

            loss_id = torch.torch.nn.functional.mse_loss(spmel_output, spmel_gt)

            # Backward and optimize.
            loss = loss_id
            self.logger.debug(f"loss: {loss}")
            self.optimizer.zero_grad()
            loss.backward()
            self.optimizer.step()
            # self.scheduler.step()

            # Logging.
            train_loss_id = loss_id.item()
            self.logger.debug(f"train_loss_id: {train_loss_id}")
            self.writer.add_scalar(
                f"{self.experiment}/{self.model_type}/train_loss_id", loss, i
            )

            # =============================================================== #
            #                   3. Logging and saving checkpoints             #
            # =============================================================== #

            # Print out training information.
            if (i + 1) % self.log_step == 0:
                et = time.time() - start_time
                et = str(datetime.timedelta(seconds=et))[:-7]
<<<<<<< HEAD
                log = "Elapsed [{}], Iteration [{}/{}]".format(
                    et, i + 1, self.num_iters
                )
                log += ", {}/train_loss_id: {:.8f}".format(
                    self.model_type, train_loss_id
                )
                if self.use_tensorboard:
                    self.writer.add_scalar("Training Loss", train_loss_id, i + 1)
                print(log)
=======
                self.logger.info(
                    "Elapsed [{}], Iteration [{}/{}], {}/train_loss_id: {:.8f}".format(
                        et,
                        i + 1,
                        self.num_iters,
                        self.model_type,
                        train_loss_id,
                    )
                )
>>>>>>> da804886

            # Save model checkpoints
            if (i + 1) % self.ckpt_save_step == 0:
                ckpt_name = "{}-{}-{}-{}.ckpt".format(
                    self.experiment,
                    self.bottleneck,
                    self.model_type,
                    i + 1,
                )
                torch.save(
                    {
                        "model": self.model.state_dict(),
                        "optimizer": self.optimizer.state_dict(),
                    },
                    os.path.join(self.model_save_dir, ckpt_name),
                )
<<<<<<< HEAD
                print(f"Saving model checkpoint into {self.model_save_dir}...")
=======
                self.logger.info(
                    f"Saving model checkpoint into {self.model_save_dir}..."
                )
                self.writer.flush()
>>>>>>> da804886
<|MERGE_RESOLUTION|>--- conflicted
+++ resolved
@@ -47,11 +47,7 @@
         self.model_type = "G"
         self.use_cuda = torch.cuda.is_available()
         self.device = torch.device(
-<<<<<<< HEAD
-            "cuda:{}".format(self.config.device_id) if self.use_cuda else "cpu"
-=======
             "cuda:{}".format(self.config.options.device_id) if self.use_cuda else "cpu"
->>>>>>> da804886
         )
 
         # Directories.
@@ -67,17 +63,8 @@
         # Logging
         self.min_loss_step = 0
         self.min_loss = float("inf")
-<<<<<<< HEAD
-
-    def build_tensorboard(self):
-        """Build a tensorboard logger."""
-        from torch.utils.tensorboard import SummaryWriter
-
-        self.writer = SummaryWriter(self.log_dir)
-=======
         self.writer_pref = f"{self.experiment}/{self.model_type}"
         self.writer = SummaryWriter(log_dir=f"tensorboard/{self.writer_pref}")
->>>>>>> da804886
 
     def build_model(self):
         self.model = Generator(self.config)
@@ -118,10 +105,7 @@
         ckpt = torch.load(
             os.path.join(self.model_save_dir, ckpt_name),
             map_location=lambda storage, loc: storage,
-<<<<<<< HEAD
-=======
             weights_only=True,
->>>>>>> da804886
         )
         try:
             self.model.load_state_dict(ckpt["model"])
@@ -136,20 +120,6 @@
         # Start training from scratch or resume training.
         start_iters = 0
         if self.resume_iters:
-<<<<<<< HEAD
-            print("Resuming ...")
-            start_iters = self.resume_iters
-            self.num_iters += self.resume_iters
-            self.restore_model(self.resume_iters)
-            self.print_optimizer(self.optimizer, "optimizer")
-
-        # Learning rate cache for decaying.
-        lr = self.lr
-        print("Current learning rates, lr: {}.".format(lr))
-
-        # Start training.
-        print("Start training...")
-=======
             self.logger.info("Resuming ...")
             start_iters = self.resume_iters
             self.num_iters += self.resume_iters
@@ -163,7 +133,6 @@
 
         # Start training.
         self.logger.info("Start training...")
->>>>>>> da804886
         start_time = time.time()
         self.model = self.model.train()
         for i in range(start_iters, self.num_iters):
@@ -294,17 +263,6 @@
             if (i + 1) % self.log_step == 0:
                 et = time.time() - start_time
                 et = str(datetime.timedelta(seconds=et))[:-7]
-<<<<<<< HEAD
-                log = "Elapsed [{}], Iteration [{}/{}]".format(
-                    et, i + 1, self.num_iters
-                )
-                log += ", {}/train_loss_id: {:.8f}".format(
-                    self.model_type, train_loss_id
-                )
-                if self.use_tensorboard:
-                    self.writer.add_scalar("Training Loss", train_loss_id, i + 1)
-                print(log)
-=======
                 self.logger.info(
                     "Elapsed [{}], Iteration [{}/{}], {}/train_loss_id: {:.8f}".format(
                         et,
@@ -314,7 +272,8 @@
                         train_loss_id,
                     )
                 )
->>>>>>> da804886
+                if self.use_tensorboard:
+                    self.writer.add_scalar("Training Loss", train_loss_id, i + 1)
 
             # Save model checkpoints
             if (i + 1) % self.ckpt_save_step == 0:
@@ -331,11 +290,7 @@
                     },
                     os.path.join(self.model_save_dir, ckpt_name),
                 )
-<<<<<<< HEAD
-                print(f"Saving model checkpoint into {self.model_save_dir}...")
-=======
                 self.logger.info(
                     f"Saving model checkpoint into {self.model_save_dir}..."
                 )
-                self.writer.flush()
->>>>>>> da804886
+                self.writer.flush()