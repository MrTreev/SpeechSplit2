--- conflicted
+++ resolved
@@ -66,14 +66,7 @@
         self.writer = SummaryWriter(self.log_dir)
 
     def build_model(self):
-<<<<<<< HEAD
         self.model = Generator(self.config)
-=======
-        if self.model_type == "G":
-            self.model = Generator(self.config)
-        else:
-            self.model = F_Converter(self.config)
->>>>>>> 2c6be5f1
         self.print_network(self.model, self.model_type)
         gpu_count = torch.cuda.device_count()
         if gpu_count > 1:
@@ -115,13 +108,8 @@
             map_location=lambda storage, loc: storage,
         )
         try:
-<<<<<<< HEAD
             self.model.load_state_dict(ckpt['model'])
         except RuntimeError:
-=======
-            self.model.load_state_dict(ckpt["model"])
-        except:
->>>>>>> 2c6be5f1
             new_state_dict = OrderedDict()
             for k, v in ckpt["model"].items():
                 new_state_dict[k[7:]] = v
@@ -152,10 +140,7 @@
             #                   1. Load input data                            #
             # =============================================================== #
 
-<<<<<<< HEAD
             # print(f"loading data for epoch {i}")
-=======
->>>>>>> 2c6be5f1
             # Load data
             try:
                 (
@@ -183,7 +168,6 @@
             #                    2. Train the model                           #
             # =============================================================== #
 
-<<<<<<< HEAD
             # print(f"training epoch {i}")
 
             # Move data to GPU if available
@@ -219,83 +203,15 @@
                     content_pitch_input_intrp,
                     rhythm_input,
                     timbre_input,
-=======
-            if self.model_type == "G":
-
-                # Move data to GPU if available
-                spmel_gt = spmel_gt.to(self.device)
-                rhythm_input = rhythm_input.to(self.device)
-                content_input = content_input.to(self.device)
-                pitch_input = pitch_input.to(self.device)
-                timbre_input = timbre_input.to(self.device)
-                len_crop = len_crop.to(self.device)
-
-                # Prepare input data and apply random resampling
-                content_pitch_input = torch.cat(
-                    (content_input, pitch_input), dim=-1
-                )  # [B, T, F+1]
-                content_pitch_input_intrp = self.Interp(
-                    content_pitch_input, len_crop
-                )  # [B, T, F+1]
-                pitch_input_intrp = quantize_f0_torch(
-                    content_pitch_input_intrp[:, :, -1]
-                )[
-                    0
-                ]  # [B, T, 257]
-                content_pitch_input_intrp = torch.cat(
-                    # [B, T, F+257]
-                    (content_pitch_input_intrp[:, :, :-1], pitch_input_intrp),
-                    dim=-1,
->>>>>>> 2c6be5f1
                 )
             else:
                 spmel_output = self.model(
-<<<<<<< HEAD
                     content_pitch_input_intrp,
                     rhythm_input,
                     timbre_input,
                 )
             loss_id = torch.torch.nn.functional.mse_loss(
                 spmel_output, spmel_gt)
-=======
-                    content_pitch_input_intrp, rhythm_input, timbre_input
-                )
-                loss_id = F.mse_loss(spmel_output, spmel_gt)
-
-            elif self.model_type == "F":
-
-                # Move data to GPU if available
-                rhythm_input = rhythm_input.to(self.device)
-                pitch_input = pitch_input.to(self.device)
-                len_crop = len_crop.to(self.device)
-
-                # Prepare input data and apply random resampling
-                pitch_gt = quantize_f0_torch(pitch_input)[1].view(-1)
-                content_input = content_input.to(self.device)
-                content_pitch_input = torch.cat(
-                    (content_input, pitch_input), dim=-1
-                )  # [B, T, F+1]
-                content_pitch_input = self.Interp(
-                    content_pitch_input, len_crop
-                )  # [B, T, F+1]
-                pitch_input_intrp = quantize_f0_torch(content_pitch_input[:, :, -1])[
-                    0
-                ]  # [B, T, 257]
-                pitch_input = torch.cat(
-                    # [B, T, F+257]
-                    (content_pitch_input[:, :, :-1], pitch_input_intrp),
-                    dim=-1,
-                )
-
-                # Identity mapping loss
-                pitch_output = self.model(rhythm_input, pitch_input).view(
-                    -1, self.config.dim_f0
-                )
-                loss_id = F.cross_entropy(pitch_output, pitch_gt)
-
-            else:
-                raise ValueError
->>>>>>> 2c6be5f1
 
             # Backward and optimize.
             loss = loss_id
